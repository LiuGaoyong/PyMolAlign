[build-system]
requires = [
    "scikit-build-core>=0.11",
    "charset_normalizer",
    "f2py-cmake",
    "numpy",
]
build-backend = "scikit_build_core.build"

[project]
name = "pymolalign"
version = "v0.0.1alpha0"
description = "A Python Library to Align Rigid Molecules and Clusters."
readme = "README.md"
authors = [{ name = "Liu Gaoyong", email = "liugaoyong_88@163.com" }]
license = { file = "LICENSE" }
classifiers = [
    'Development Status :: 5 - Production/Stable',
    'Environment :: Console',
    'Environment :: Other Environment',
    'Intended Audience :: Education',
    'Intended Audience :: Science/Research',
    'License :: OSI Approved :: GNU General Public License (GPL)',
    'Natural Language :: English',
    'Operating System :: MacOS :: MacOS X',
    'Operating System :: Microsoft :: Windows',
    'Operating System :: POSIX :: Linux',
    'Programming Language :: Python',
    'Topic :: Scientific/Engineering :: Chemistry',
    'Topic :: Software Development :: Libraries',
]
<<<<<<< HEAD
requires-python = ">=3.9"
dependencies = ["ase", "numpy", "typing_extensions"]
=======
requires-python = ">=3.9, <=3.13"
dependencies = ["ase", "pydantic>=2", "scipy", "typing-extensions"]
>>>>>>> d4b8570e
[dependency-groups]
dev = ["pytest"]

[project.urls]
homepage = "https://github.com/LiuGaoyong/PyMolAlign"
repository = "https://github.com/LiuGaoyong/PyMolAlign"

[tool.scikit-build]
build.verbose = true
logging.level = "INFO"
sdist.exclude = [".github"]
wheel.license-files = ["LICENSE"]
wheel.expand-macos-universal-tags = true
minimum-version = "build-system.requires"
build-dir = "build/{wheel_tag}"
ninja.version = ">=1.10"
cmake.version = ">=4.0"
cmake.build-type = "Release"
# add this can compatible with Windows MSYS
#   https://github.com/actions/runner-images/discussions/7998
cmake.args = ["-GNinja"]

[tool.cibuildwheel]
build-frontend = "build[uv]"
test-requires = "pytest"
test-command = "pytest -s {project}/tests"

# uv config
[tool.uv]
package = false # editable when uv sync
[[tool.uv.index]]
url = "https://mirror.nju.edu.cn/pypi/web/simple"

# pytest config
[tool.pytest.ini_options]
addopts = '--maxfail=1 -rf' # exit after 1 failures, report fail info
testpaths = ["tests"]

# ruff config
[tool.ruff]
line-length = 80
indent-width = 4
select = ["F", "E", "W", "UP", "D"]
ignore = ["D100", "D103", "D104", "F722", 'UP038']
[tool.ruff.pydocstyle]
convention = "google"<|MERGE_RESOLUTION|>--- conflicted
+++ resolved
@@ -29,13 +29,8 @@
     'Topic :: Scientific/Engineering :: Chemistry',
     'Topic :: Software Development :: Libraries',
 ]
-<<<<<<< HEAD
-requires-python = ">=3.9"
-dependencies = ["ase", "numpy", "typing_extensions"]
-=======
 requires-python = ">=3.9, <=3.13"
 dependencies = ["ase", "pydantic>=2", "scipy", "typing-extensions"]
->>>>>>> d4b8570e
 [dependency-groups]
 dev = ["pytest"]
 
